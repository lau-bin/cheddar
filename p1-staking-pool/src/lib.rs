--- conflicted
+++ resolved
@@ -82,7 +82,7 @@
             emission_rate: self.emission_rate.into(),
             is_open: self.is_active,
             farming_start: self.farming_start, //unix timestamp
-            farming_end: self.farming_end, //unix timestamp
+            farming_end: self.farming_end,     //unix timestamp
         }
     }
 
@@ -271,13 +271,8 @@
             accounts(0),
             "cheddar".to_string().try_into().unwrap(),
             120000,
-<<<<<<< HEAD
             10,
             20,
-=======
-            10 * ROUND,
-            20 * ROUND,
->>>>>>> 83d1345c
         );
         testing_env!(context
             .predecessor_account_id(accounts(account_id))
